--- conflicted
+++ resolved
@@ -38,7 +38,8 @@
 import { WakeUpTimeTracker } from './components/WakeUpTimeTracker';
 import { PlanDayActions } from './components/PlanDayActions';
 import { MotivationalQuotes } from './components/MotivationalQuotes';
-<<<<<<< HEAD
+import { Skeleton } from '@/shared/ui/skeleton';
+import { useAutoTimeblocks } from '@/shared/hooks/useAutoTimeblocks';
 import { GamificationService } from '@/services/gamificationService';
 import {
   calculateMinutesSinceWake,
@@ -46,10 +47,6 @@
   calculateWakeUpXpMultiplier,
   getWakeUpTimestamp
 } from './morningRoutineXpUtils';
-=======
-import { Skeleton } from '@/shared/ui/skeleton';
-import { useAutoTimeblocks } from '@/shared/hooks/useAutoTimeblocks';
->>>>>>> 2e34fbde
 
 interface MorningRoutineHabit {
   name: string;
@@ -264,25 +261,6 @@
     return saved ? JSON.parse(saved) : ['', '', ''];
   });
 
-<<<<<<< HEAD
-  const xpStorageKey = useMemo(
-    () => `lifelock-${routineDateKey}-morningXpState`,
-    [routineDateKey]
-  );
-
-  const [xpState, setXpState] = useState<MorningRoutineXPState>(() => loadXpStateFromStorage(xpStorageKey));
-
-  useEffect(() => {
-    setXpState(loadXpStateFromStorage(xpStorageKey));
-  }, [xpStorageKey]);
-
-  useEffect(() => {
-    persistXpStateToStorage(xpStorageKey, xpState);
-  }, [xpState, xpStorageKey]);
-
-  const meditationPreviousValue = useRef<string>(meditationDuration);
-  const planDayPreviousValue = useRef<boolean>(isPlanDayComplete);
-=======
   // 🤖 Auto-create timeboxes based on wake-up time
   useAutoTimeblocks({
     wakeUpTime,
@@ -290,7 +268,25 @@
     selectedDate,
     enabled: !!wakeUpTime && !!internalUserId // Only create if wake-up time is set
   });
->>>>>>> 2e34fbde
+
+  // 🎮 XP System State
+  const xpStorageKey = useMemo(
+    () => `lifelock-${routineDateKey}-morningXpState`,
+    [routineDateKey]
+  );
+
+  const [xpState, setXpState] = useState<MorningRoutineXPState>(() => loadXpStateFromStorage(xpStorageKey));
+
+  useEffect(() => {
+    setXpState(loadXpStateFromStorage(xpStorageKey));
+  }, [xpStorageKey]);
+
+  useEffect(() => {
+    persistXpStateToStorage(xpStorageKey, xpState);
+  }, [xpState, xpStorageKey]);
+
+  const meditationPreviousValue = useRef<string>(meditationDuration);
+  const planDayPreviousValue = useRef<boolean>(isPlanDayComplete);
 
   // Reload date-specific data when date changes (from Supabase + localStorage fallback)
   useEffect(() => {
@@ -609,45 +605,21 @@
 
   // Handle habit toggle
   const handleHabitToggle = async (habitKey: string, completed: boolean) => {
-<<<<<<< HEAD
-    if (!internalUserId || !selectedDate) return;
-
-    try {
-      // Always save to localStorage for immediate feedback
-      localStorage.setItem(`lifelock-${routineDateKey}-${habitKey}`, completed.toString());
-
-      // Use offline manager for persistent storage and sync
-      // Transform to daily_health schema structure
-      // NOTE: Don't specify ID - database will auto-generate or match existing record
-      // UNIQUE constraint (user_id, date) means only ONE record per user per day
-      const healthData = {
-        user_id: internalUserId,
-        date: routineDateKey,
-        health_checklist: {
-          morning_routine: {
-            [habitKey]: completed
-          }
-        }
-      };
-
-      await saveTask('morning_routine', healthData);
-
-      if (completed) {
-        awardHabitCompletion(habitKey);
-      }
-
-=======
     if (!user?.id || !selectedDate) return;
-    
+
     try {
       // Always save to localStorage for immediate feedback
       const dateKey = format(selectedDate, 'yyyy-MM-dd');
       localStorage.setItem(`lifelock-${dateKey}-${habitKey}`, completed.toString());
-      
-      // ✅ FIX: Use the correct API endpoint instead of saveTask
+
+      // ✅ Save to Supabase via API
       await workTypeApiClient.updateMorningRoutineHabit(user.id, selectedDate, habitKey, completed);
-      
->>>>>>> 2e34fbde
+
+      // 🎮 Award XP for habit completion
+      if (completed) {
+        awardHabitCompletion(habitKey);
+      }
+
       // Update local state immediately for better UX
       if (morningRoutine && morningRoutine.items && Array.isArray(morningRoutine.items)) {
         const updatedItems = morningRoutine.items.map(item =>
